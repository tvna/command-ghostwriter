--- conflicted
+++ resolved
@@ -35,20 +35,6 @@
         }
     },
     "devDependencies": {
-<<<<<<< HEAD
-      "@stlite/desktop": "^0.54.0",
-      "cross-env": "^7.0.3",
-      "electron": "^30.0.9",
-      "electron-builder": "^24.13.3"
-    },
-    "stlite": {
-      "desktop": {
-        "files": ["app.py", "i11n.py", "features/*.py"],
-        "nodeJsWorker": true,
-        "dependecies": ["streamlit", "pyyaml", "jinja2"],
-        "entrypoint": "app.py"
-      }
-=======
         "@commitlint/cli": "^19.3.0",
         "@commitlint/config-conventional": "^19.2.2",
         "@stlite/desktop": "^0.54.0",
@@ -85,6 +71,5 @@
     },
     "hooks": {
         "pre-commit": "lint-staged"
->>>>>>> da114099
     }
 }